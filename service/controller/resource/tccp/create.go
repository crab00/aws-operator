--- conflicted
+++ resolved
@@ -762,11 +762,6 @@
 		cfg = securityConfig{
 			APIWhitelist:                    r.apiWhiteList,
 			ControlPlaneNATGatewayAddresses: cc.Status.ControlPlane.NATGateway.Addresses,
-<<<<<<< HEAD
-=======
-			ControlPlanePeerRoleARN:         cc.Status.ControlPlane.PeerRole.ARN,
-			ControlPlaneVPCID:               cc.Status.ControlPlane.VPC.ID,
->>>>>>> 1191e45c
 			ControlPlaneVPCCidr:             cc.Status.ControlPlane.VPC.CIDR,
 			CustomObject:                    cr,
 		}
