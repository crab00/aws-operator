--- conflicted
+++ resolved
@@ -18,7 +18,6 @@
 				Kind:        versionbundle.KindFixed,
 			},
 			{
-<<<<<<< HEAD
 				Component:   "kube-proxy",
 				Description: "Switch from iptables to IPVS mode and tune kernel params accordingly.",
 				Kind:        versionbundle.KindChanged,
@@ -64,13 +63,14 @@
 				Kind:        versionbundle.KindAdded,
 				URLs: []string{
 					"https://github.com/giantswarm/aws-operator/pull/2084",
-=======
+				},
+			},
+			{
 				Component:   "cloudformation",
 				Description: "Propagate tag name from ASG to EC2 instances.",
 				Kind:        versionbundle.KindFixed,
 				URLs: []string{
 					"https://github.com/giantswarm/aws-operator/pull/2110",
->>>>>>> 4f75376a
 				},
 			},
 		},
