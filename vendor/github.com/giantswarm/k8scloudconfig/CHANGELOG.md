--- conflicted
+++ resolved
@@ -9,27 +9,18 @@
 versions are frozen. To freeze current version all files are copied to a new
 version directory, and  then changes are introduced.
 
-<<<<<<< HEAD
 ## [v5.0.0] - 2019-11-26
-=======
-## [v5.0.0] - 2019-11-12
->>>>>>> 527b2946
 
 ### Changed
 
 - Moved kubelet from container to host process (`--containerized` flag is removed in Kubernetes 1.16).
-<<<<<<< HEAD
-- Switch from `iptables` to `ipvs` mode in kube-proxy and tune kernel params accordingly (all providers but azure).
 - Changed `restricted` PodSecurityPolicy to restrict the allowed range of user IDs for PODs.
 - Update Kubernetes to `1.16.3`.
 - Update Calico to `3.10.1` along with corresponding RBAC rules.
 - Update etcd to `3.3.17`.
 - Update `calicoctl` (debug tool) to `3.10.1`.
 - Update `crictl` (debug tool) to `1.16.1`.
-=======
-- Changed `restricted` PodSecurityPolicy to restrict the allowed range of user IDs for PODs.
 - Increase `fs.inotify.max_user_instances` to 8192.
->>>>>>> 527b2946
 
 ### Added
 
